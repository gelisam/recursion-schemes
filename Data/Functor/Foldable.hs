--- conflicted
+++ resolved
@@ -873,16 +873,13 @@
 instance Functor f => Corecursive (Fix f) where
   embed = Fix
 
-<<<<<<< HEAD
+hoist :: (Recursive s, Corecursive t)
+      => (forall a. Base s a -> Base t a) -> s -> t
+hoist n = cata (embed . n)
+
 -- |
 -- >>> refix ["foo", "bar"] :: Fix (ListF String)
 -- Fix (Cons "foo" (Fix (Cons "bar" (Fix Nil))))
-=======
-hoist :: (Recursive s, Corecursive t)
-      => (forall a. Base s a -> Base t a) -> s -> t
-hoist n = cata (embed . n)
-
->>>>>>> dd1e13f8
 refix :: (Recursive s, Corecursive t, Base s ~ Base t) => s -> t
 refix = cata embed
 
@@ -957,7 +954,7 @@
   embed (CMTF.Pure a)  = CMFC.F $ \p _ -> p a
   embed (CMTF.Free fr) = CMFC.F $ \p f -> f $ fmap (cmfcCata p f) fr
 
-<<<<<<< HEAD
+
 -- |
 -- The greatest fixed point of 'f', in the sense that even if we did not have
 -- general recursion, we could still describe an infinite list by defining an
@@ -968,9 +965,6 @@
 --
 -- > Fix            (Cons "foo" (Fix   (Cons "bar" (Fix    Nil))))
 -- > Nu (\case {0 -> Cons "foo" 1; 1 -> Cons "bar" 2; _ -> Nil}) 0
-=======
-
->>>>>>> dd1e13f8
 data Nu f where Nu :: (a -> f a) -> a -> Nu f
 type instance Base (Nu f) = f
 instance Functor f => Corecursive (Nu f) where
@@ -996,7 +990,11 @@
     fromFix <$> step readPrec
 #endif
 
-<<<<<<< HEAD
+-- | A specialized, faster version of 'hoist' for 'Nu'.
+hoistNu :: (forall a. f a -> g a) -> Nu f -> Nu g
+hoistNu n (Nu next seed) = Nu (n . next) seed
+
+
 -- | A variant of 'para' in which instead of also giving the original sub-tree,
 -- the recursive positions give the result of applying a 'cata' to that
 -- sub-tree. Thanks to the shared structure, 'zygo' is more efficient than
@@ -1017,13 +1015,6 @@
 -- >   go :: ListF Int (Set Int, [Int]) -> [Int]
 -- >   go Nil                = []
 -- >   go (Cons x (seen,xs)) = if Set.member x seen then xs else x:xs
-=======
--- | A specialized, faster version of 'hoist' for 'Nu'.
-hoistNu :: (forall a. f a -> g a) -> Nu f -> Nu g
-hoistNu n (Nu next seed) = Nu (n . next) seed
-
-
->>>>>>> dd1e13f8
 zygo :: Recursive t => (Base t b -> b) -> (Base t (b, a) -> a) -> t -> a
 zygo f = gfold (distZygo f)
 
@@ -1164,7 +1155,6 @@
 chrono :: Functor f => (f (Cofree f b) -> b) -> (a -> f (Free f a)) -> (a -> b)
 chrono = ghylo distHisto distFutu
 
-<<<<<<< HEAD
 -- | An optimized version of a 'gfutu' followed by a 'ghisto'.
 --
 -- > -- |
@@ -1197,10 +1187,7 @@
 -- >
 -- >   writeBool :: Bool -> Free (ListF Bool) ()
 -- >   writeBool b = FreeT $ Identity $ Free $ Cons b $ pure ()
-gchrono :: (Functor f, Comonad w, Monad m) =>
-=======
 gchrono :: (Functor f, Functor w, Functor m, Comonad w, Monad m) =>
->>>>>>> dd1e13f8
            (forall c. f (w c) -> w (f c)) ->
            (forall c. m (f c) -> f (m c)) ->
            (f (CofreeT f w b) -> b) -> (a -> f (FreeT f m a)) ->
